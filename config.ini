--- conflicted
+++ resolved
@@ -3,21 +3,6 @@
 mac_addr = 6C:B2:FD:86:82:4D
 alias = BT-TH-FD86824D
 type = RNG_BATT
-<<<<<<< HEAD
-# RNG_CTRL      => Charge Controller (Rover/Wanderer/Adventurer)
-# RNG_CTRL_HIST => Charge Controller historical data
-# RNG_BATT      => Smart Battery
-# RNG_INVT      => Inverter
-# RNG_DCC       => DC Charger
-device_id = 48,49,50,51 # hub mode battery IDs (comma-separated)
-# adjust the ids to match your installation
-
-[data]
-enable_polling = true # periodically read data
-poll_interval = 10 # read data interval (seconds)
-temperature_unit = F # F = Fahrenheit, C = Celsius
-fields = # fields to log (comma separated), leave empty for all fields
-=======
 device_id = 48,49,50,51
 
 [data]
@@ -28,7 +13,6 @@
 poll_cycle_timeout_seconds = 60.0
 temperature_unit = F
 fields =
->>>>>>> 0cab6729
 
 [remote_logging]
 enabled = false
@@ -40,13 +24,8 @@
 server = 192.168.1.89
 port = 1883
 topic = solar/state
-<<<<<<< HEAD
-user =
-password =
-=======
 user = pi
 password = 12341
->>>>>>> 0cab6729
 homeassistant_discovery = true
 
 [pvoutput]
@@ -56,15 +35,6 @@
 
 [home_assistant_proxy]
 enabled = true
-<<<<<<< HEAD
-
-# ESPHome native API settings
-native_api_port = 6053
-device_name = renogy-bt-proxy
-
-# BLE scanning settings
-adapter = hci0
-=======
 use_native_api = true
 with_renogy_client = true
 
@@ -93,5 +63,4 @@
 health_check_interval = 60  # Increased from 30
 health_check_threshold = 120  # Increased from 45 - more lenient
 health_reset_adapter = true
-health_reset_limit = 3
->>>>>>> 0cab6729
+health_reset_limit = 3